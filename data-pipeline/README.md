<<<<<<< HEAD
The code for downloading COVID-19 virus sequences and assigning them to clades is now in a 
separate repository: https://github.com/reichlab/virus-clade-utils
=======
# (WIP) COVID Variant Pipeline

## Background

The goal of this Python module is to codify some of the experimentation we're doing to generate data for the upcoming COVID-19 Variant Nowcast hub: https://reichlab.atlassian.net/wiki/spaces/RLD/pages/22020097/Variant+data

This is _not_ production code. The purpose of the code is to help us see if the following approach is a viable way to point-in-time clade assignments for SARS-CoV-2 Genbank sequence data (to use for model scoring):

1. Get genome sequences from genbank
2. Get a reference tree (using S3 versioning to access tree data at specific points in time)
3. Use the above two items as input to the nextclade cli, which will assign clades to the sequences

We're working with small amounts of data so we can iterate quickly.


## Docker Setup

Use the directions below to run the pipeline in a Docker container.

**Prerequisites**

- Docker

**Setup**

1. Clone this repository and change into the project's data-pipeline directory:

    ```bash
    cd variant-nowcast-hub/data-pipeline
    ```
2. Build the Docker image:

    ```bash
    docker build --platform=linux/amd64 -t variant-nowcast-hub .
    ```

3. Run the pipeline, passing in required arguments:

    ```bash
    docker run --platform linux/amd64 \
    -v $(pwd)/data:/home/pipeline-user/ \
    variant-nowcast-hub \
    --sequence-released-since-date 2024-07-16 \
    --reference-tree-date 2024-07-16 \
    --data-dir /home/pipeline-user
    ```

The clade assignments will now be in the local directory that was mounted to the Docker container via the `-v` flag (in this case, a folder called `data` in the current working directory).

## Local Machine Setup

If you'd like to run or develop outside of Docker, this section has the setup instructions.

**Prerequisites**

Before setting up the project:

- Your machine will need to have an installed version of Python that meets the `requires-python` constraint in [pyproject.toml](pyproject.toml)
- That version of Python should be set as your current Python interpreter (if you don't already have a preferred Python workflow, [pyenv](https://github.com/pyenv/pyenv) is good tool for managing Python versions on your local machine).
- You will need to install two CLI tools used by the pipeline, and ensure they're available in your PATH:
    - [dataformat](https://www.ncbi.nlm.nih.gov/datasets/docs/v2/download-and-install/), to format sequence metadata
    - [Nextclade](https://docs.nextstrain.org/projects/nextclade/en/stable/user/nextclade-cli/installation/index.html), to assign clades to sequences

In addition, if you're planning to make code changes that require adding or removing project dependencies, you'll need `pip-tools` installed on your machine. ([`pipx`](https://github.com/pypa/pipx) is a handy way to install python packages in a way that makes them available all the time, regardless of whatever virtual environment is currently activated.)

**Setup**

Follow the directions below to set this project up on your local machine.

1. Clone this repository and change into the project's data-pipeline directory:

    ```bash
    cd variant-nowcast-hub/data-pipeline
    ```

2. Create a Python virtual environment:

    ```bash
    python -m venv .venv
    ```

    **Note:** the resulting virtual environment will use whatever Python interpreter was active when you ran the command

3. Activate the virtual environment:

    ```bash
    source .venv/bin/activate
    ```

    **Note:** the command above is for Unix-based systems. If you're using Windows, the command is:

    ```bash
    .venv\Scripts\activate
    ```

4. Install the project dependencies. The following commands can also be used to update dependencies after pulling upstream code changes:

    ```bash
    # if you're planning to run the scripts without making code changes
    pip install -r requirements/requirements.txt && pip install -e .

    # if you're planning to make and submit code changes
    pip install -r requirements/requirements-dev.txt && pip install -e .
    ```

### Running the test suite

If you've installed the dev requirements and want to run the unit tests:

```bash
pytest -k unit
```

To run the full test suite, including an integration test that runs the pipeline end-to-end:

```bash
pytest
```

### Adding new dependencies

This project uses [`pip-tools`](https://github.com/jazzband/pip-tools) to generate requirements files from `pyproject.toml`.
To install `pip-tools`, run the following after activating your virtual environment:

3. Activate the virtual environment:

    ```bash
    source .venv/bin/activate
    ```

    **Note:** the command above is for Unix-based systems. If you're using Windows, the command is:

    ```bash
    .venv\Scripts\activate
    ```

4. Install the project dependencies. The following commands can also be used to update dependencies after pulling upstream code changes:

    ```bash
    # if you're planning to run the scripts without making code changes
    pip install -r requirements/requirements.txt && pip install -e .

    # if you're planning to make and submit code changes
    pip install -r requirements/dev-requirements.txt && pip install -e .
    ```

### Adding new dependencies

This project uses [`pip-tools`](https://github.com/jazzband/pip-tools) to generate requirements files from `pyproject.toml`.

To add a new dependency:

1. Add dependency to the `dependencies` section `pyproject.toml` (if it's a dev dependency,
add it to the `dev` section of `[project.optional-dependencies]`).

2. Regenerate the `requirements.txt` file (if you've only added a dev dependency, you can skip this step)
    ```bash
    pip-compile -o requirements/requirements.txt pyproject.toml
    ```

3. Regenerate the `requirements-dev.txt` file (even if you haven't added a dev dependency):
    ```bash
    pip-compile --extra dev -o requirements/requirements-dev.txt pyproject.toml
    ```

## Running the code

Set up the project as described above and make sure the virtual environment is activated. The code that downloads the Genbank
sequences and assigns them to clades is a command-line tool called `assign_clades`.

To see the options and other help information from anywhere in the repo's `data-pipeline` directory:

```bash
assign_clades --help
```

To download Genbank sequences that have been released in 2024-05-15 and assign clades to them using the SARS-Cov-2 reference
tree as it looked on 2024-05-01:

```bash
assign_clades --sequence-released-since-date 2024-05-24 --reference-tree-date 2024-05-01
```
>>>>>>> 8f33b361
<|MERGE_RESOLUTION|>--- conflicted
+++ resolved
@@ -1,187 +1,2 @@
-<<<<<<< HEAD
 The code for downloading COVID-19 virus sequences and assigning them to clades is now in a 
-separate repository: https://github.com/reichlab/virus-clade-utils
-=======
-# (WIP) COVID Variant Pipeline
-
-## Background
-
-The goal of this Python module is to codify some of the experimentation we're doing to generate data for the upcoming COVID-19 Variant Nowcast hub: https://reichlab.atlassian.net/wiki/spaces/RLD/pages/22020097/Variant+data
-
-This is _not_ production code. The purpose of the code is to help us see if the following approach is a viable way to point-in-time clade assignments for SARS-CoV-2 Genbank sequence data (to use for model scoring):
-
-1. Get genome sequences from genbank
-2. Get a reference tree (using S3 versioning to access tree data at specific points in time)
-3. Use the above two items as input to the nextclade cli, which will assign clades to the sequences
-
-We're working with small amounts of data so we can iterate quickly.
-
-
-## Docker Setup
-
-Use the directions below to run the pipeline in a Docker container.
-
-**Prerequisites**
-
-- Docker
-
-**Setup**
-
-1. Clone this repository and change into the project's data-pipeline directory:
-
-    ```bash
-    cd variant-nowcast-hub/data-pipeline
-    ```
-2. Build the Docker image:
-
-    ```bash
-    docker build --platform=linux/amd64 -t variant-nowcast-hub .
-    ```
-
-3. Run the pipeline, passing in required arguments:
-
-    ```bash
-    docker run --platform linux/amd64 \
-    -v $(pwd)/data:/home/pipeline-user/ \
-    variant-nowcast-hub \
-    --sequence-released-since-date 2024-07-16 \
-    --reference-tree-date 2024-07-16 \
-    --data-dir /home/pipeline-user
-    ```
-
-The clade assignments will now be in the local directory that was mounted to the Docker container via the `-v` flag (in this case, a folder called `data` in the current working directory).
-
-## Local Machine Setup
-
-If you'd like to run or develop outside of Docker, this section has the setup instructions.
-
-**Prerequisites**
-
-Before setting up the project:
-
-- Your machine will need to have an installed version of Python that meets the `requires-python` constraint in [pyproject.toml](pyproject.toml)
-- That version of Python should be set as your current Python interpreter (if you don't already have a preferred Python workflow, [pyenv](https://github.com/pyenv/pyenv) is good tool for managing Python versions on your local machine).
-- You will need to install two CLI tools used by the pipeline, and ensure they're available in your PATH:
-    - [dataformat](https://www.ncbi.nlm.nih.gov/datasets/docs/v2/download-and-install/), to format sequence metadata
-    - [Nextclade](https://docs.nextstrain.org/projects/nextclade/en/stable/user/nextclade-cli/installation/index.html), to assign clades to sequences
-
-In addition, if you're planning to make code changes that require adding or removing project dependencies, you'll need `pip-tools` installed on your machine. ([`pipx`](https://github.com/pypa/pipx) is a handy way to install python packages in a way that makes them available all the time, regardless of whatever virtual environment is currently activated.)
-
-**Setup**
-
-Follow the directions below to set this project up on your local machine.
-
-1. Clone this repository and change into the project's data-pipeline directory:
-
-    ```bash
-    cd variant-nowcast-hub/data-pipeline
-    ```
-
-2. Create a Python virtual environment:
-
-    ```bash
-    python -m venv .venv
-    ```
-
-    **Note:** the resulting virtual environment will use whatever Python interpreter was active when you ran the command
-
-3. Activate the virtual environment:
-
-    ```bash
-    source .venv/bin/activate
-    ```
-
-    **Note:** the command above is for Unix-based systems. If you're using Windows, the command is:
-
-    ```bash
-    .venv\Scripts\activate
-    ```
-
-4. Install the project dependencies. The following commands can also be used to update dependencies after pulling upstream code changes:
-
-    ```bash
-    # if you're planning to run the scripts without making code changes
-    pip install -r requirements/requirements.txt && pip install -e .
-
-    # if you're planning to make and submit code changes
-    pip install -r requirements/requirements-dev.txt && pip install -e .
-    ```
-
-### Running the test suite
-
-If you've installed the dev requirements and want to run the unit tests:
-
-```bash
-pytest -k unit
-```
-
-To run the full test suite, including an integration test that runs the pipeline end-to-end:
-
-```bash
-pytest
-```
-
-### Adding new dependencies
-
-This project uses [`pip-tools`](https://github.com/jazzband/pip-tools) to generate requirements files from `pyproject.toml`.
-To install `pip-tools`, run the following after activating your virtual environment:
-
-3. Activate the virtual environment:
-
-    ```bash
-    source .venv/bin/activate
-    ```
-
-    **Note:** the command above is for Unix-based systems. If you're using Windows, the command is:
-
-    ```bash
-    .venv\Scripts\activate
-    ```
-
-4. Install the project dependencies. The following commands can also be used to update dependencies after pulling upstream code changes:
-
-    ```bash
-    # if you're planning to run the scripts without making code changes
-    pip install -r requirements/requirements.txt && pip install -e .
-
-    # if you're planning to make and submit code changes
-    pip install -r requirements/dev-requirements.txt && pip install -e .
-    ```
-
-### Adding new dependencies
-
-This project uses [`pip-tools`](https://github.com/jazzband/pip-tools) to generate requirements files from `pyproject.toml`.
-
-To add a new dependency:
-
-1. Add dependency to the `dependencies` section `pyproject.toml` (if it's a dev dependency,
-add it to the `dev` section of `[project.optional-dependencies]`).
-
-2. Regenerate the `requirements.txt` file (if you've only added a dev dependency, you can skip this step)
-    ```bash
-    pip-compile -o requirements/requirements.txt pyproject.toml
-    ```
-
-3. Regenerate the `requirements-dev.txt` file (even if you haven't added a dev dependency):
-    ```bash
-    pip-compile --extra dev -o requirements/requirements-dev.txt pyproject.toml
-    ```
-
-## Running the code
-
-Set up the project as described above and make sure the virtual environment is activated. The code that downloads the Genbank
-sequences and assigns them to clades is a command-line tool called `assign_clades`.
-
-To see the options and other help information from anywhere in the repo's `data-pipeline` directory:
-
-```bash
-assign_clades --help
-```
-
-To download Genbank sequences that have been released in 2024-05-15 and assign clades to them using the SARS-Cov-2 reference
-tree as it looked on 2024-05-01:
-
-```bash
-assign_clades --sequence-released-since-date 2024-05-24 --reference-tree-date 2024-05-01
-```
->>>>>>> 8f33b361
+separate repository: https://github.com/reichlab/virus-clade-utils